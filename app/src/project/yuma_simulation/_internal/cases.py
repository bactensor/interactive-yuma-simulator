import torch
import pandas as pd
from dataclasses import dataclass, field
from typing import Any, Optional, Dict, List, Tuple 
import logging
from .metagraph_utils import (
    slot_count, build_S_tensor, build_W_tensor,
    pick_validators, run_block_diagnostics,
)
import random
from django.conf import settings



logger = logging.getLogger(__name__)

class_registry = {}

def register_case(name: str):
    def decorator(cls):
        class_registry[name] = cls
        return cls

    return decorator

@dataclass
class BaseCase:
    base_validator: str
    name: str
    validators: list[str]
    num_epochs: int = 40
    reset_bonds: bool = False
    reset_bonds_index: int = None
    reset_bonds_epoch: int = None
    servers: list[str] = field(default_factory=lambda: ["Server 1", "Server 2"])
    use_full_matrices: bool = False
    chart_types: list[str] = field(default_factory=lambda: ["weights", "dividends", "bonds", "normalized_bonds"])

    @property
    def weights_epochs(self) -> list[torch.Tensor]:
        base_weights = self._get_base_weights_epochs
        if self.use_full_matrices:
            return [self.build_full_weights(W) for W in base_weights]
        return base_weights

    @property
    def _get_base_weights_epochs(self) -> list[torch.Tensor]:
        raise NotImplementedError("Subclasses must implement _get_base_weights_epochs().")


    @property
    def stakes_epochs(self) -> list[torch.Tensor]:
        base_stakes = self._get_base_stakes_epochs
        if self.use_full_matrices:
            return [self.build_full_stakes(S) for S in base_stakes]
        return base_stakes

    @property
    def _get_base_stakes_epochs(self) -> list[torch.Tensor]:
        return [torch.tensor([0.8, 0.1, 0.1])] * self.num_epochs

    def build_full_weights(self, W_base: torch.Tensor) -> torch.Tensor:
        """
        Given a weight matrix for validators (of shape [n_validators, n_servers]),
        embed it into a full square matrix of shape
          (n_validators + n_servers) x (n_validators + n_servers)
        so that the validators (rows) vote only in the server columns.
        """
        n_validators = len(self.validators)
        n_servers = len(self.servers)
        total = n_validators + n_servers
        W_full = torch.zeros(total, total)
        # Place the base matrix in the upper-right block.
        W_full[:n_validators, n_validators:] = W_base
        return W_full

    def build_full_stakes(self, stakes_valid: torch.Tensor) -> torch.Tensor:
        """
        Given a stakes vector for validators (of shape [n_validators]),
        append zeros for the servers (miners) so that the resulting tensor has shape
          (n_validators + n_servers,)
        """
        n_servers = len(self.servers)
        zeros = torch.zeros(n_servers, dtype=stakes_valid.dtype)
        return torch.cat([stakes_valid, zeros])

    def get_config_overrides(self) -> dict[str, Any]:
        return {}

    def __post_init__(self):
        if self.base_validator not in self.validators:
            raise ValueError(
                f"base_validator '{self.base_validator}' must be in validators list."
            )


@dataclass
class MetagraphCase(BaseCase):
    """
    A 'Case' that, for each metagraph (epoch), filters validators with S >= 1000 and
    provides weights and stakes only for those validators.
    """

    introduce_shift: bool = False
    shift_validator_hotkey: str = ""
    base_validator: str = ""
    num_epochs: int = 40

    name: str = "Dynamic Metagraph Case"
    metas: list[dict] = field(default_factory=list)  # List of metagraph dicts: { "S": ..., "W": ..., "hotkeys": ... }

    validators: list[str] = field(default_factory=list)
    requested_validators: list[str] = field(default_factory=list)

    # These will store per-epoch filtering information.
    valid_indices_epochs: list[list[int]] = field(default_factory=list, init=False)
    miner_indices_epochs: list[list[int]] = field(default_factory=list, init=False)
    validators_epochs: list[list[str]] = field(default_factory=list, init=False)
    servers: list[list[str]] = field(default_factory=list, init=False)

    hotkey_label_map: dict[str, str] = field(default_factory=dict, init=False)
    selected_servers: list[str] = field(default_factory=list, init=False)

    def __post_init__(self):
        """
        Process each metagraph to compute epoch-specific valid indices, miner indices,
        and the corresponding validators (using the "hotkeys" field). The first epoch is
        then used to set parameters such as base_validator and top_validators.
        """
        if len(self.metas) == 0:
            raise ValueError("No metagraphs provided.")

        # Ensure all metas have torch.Tensor values for "S" and "W"
        for i, meta in enumerate(self.metas):
            if "S" in meta and not isinstance(meta["S"], torch.Tensor):
                meta["S"] = torch.tensor(meta["S"])
            if "W" in meta and not isinstance(meta["W"], torch.Tensor):
                meta["W"] = torch.tensor(meta["W"])

        if self.introduce_shift:
            self.name += " - shifted"

        # For each metagraph (epoch), compute the validators and miner indices.
        for idx, meta in enumerate(self.metas):
            stakes_tensor = meta["S"]  # shape [n_validators]
            mask = stakes_tensor >= 1000

            valid_indices = mask.nonzero(as_tuple=True)[0].tolist()

            n = stakes_tensor.size(0)
            miner_indices = list(range(n))

            if not valid_indices:
                raise ValueError(f"No validators have S >= 1000 in metagraph (epoch) {idx}.")

            self.valid_indices_epochs.append(valid_indices)
            self.miner_indices_epochs.append(miner_indices)
            # Get the list of validator and miners hotkeys for this epoch.
            try:
                validators_for_epoch = [meta["hotkeys"][uid] for uid in valid_indices]
                miners_for_epoch = [meta["hotkeys"][uid] for uid in miner_indices]
            except (KeyError, IndexError) as e:
                raise ValueError(f"Error retrieving hotkeys for epoch {idx}: {e}")

            self.validators_epochs.append(validators_for_epoch)
            self.servers.append(miners_for_epoch)

        #TODO (somehow refactor to not rely on base case post init logic just to satisfy it)
        if not self.base_validator:
            self.base_validator = self.requested_validators[0]
        self.validators = self.requested_validators

        super().__post_init__()

    @classmethod
    def from_mg_dumper_data(
        cls,
<<<<<<< HEAD
        mg_data: Dict[str, Any],
        requested_miners: Optional[List[str]] = None,
        *,
        diagnostics: bool | None = None,
    ) -> Tuple["MetagraphCase", List[str], List[str]]:

        blocks          = mg_data["blocks"]
        hotkeys_by_blk  = {int(k): v for k, v in mg_data["hotkeys"].items()}
        weights         = mg_data["weights"]
        stakes          = mg_data["stakes"]
        n_slots         = slot_count(hotkeys_by_blk)

        requested_validators = pick_validators(hotkeys_by_blk, stakes)

        # optional miner filter
        invalid_miners: List[str] = []
        if requested_miners:
            all_hks = set().union(*(set(h) for h in hotkeys_by_blk.values()))
            invalid_miners   = [hk for hk in requested_miners if hk not in all_hks]
            requested_miners = [hk for hk in requested_miners if hk in all_hks]
=======
        mg_data: dict[str, Any],
        requested_miners: Optional[list[str]] = None,
        **kwargs,
    ) -> tuple["MetagraphCase", list[str], list[str]]:
        uids = mg_data["uids"]
        hotkeys = mg_data["hotkeys"]
        weights = mg_data["weights"]
        stakes = mg_data["stakes"]
        weights = {
            blk: filter_duplicate_validators(blk_weights, uids, stakes[blk], hotkeys)
            for blk, blk_weights in weights.items()
        }

        epoch_hks = epoch_hotkeys_by_uid(
            hotkeys = hotkeys,
            uids     = uids,
            stakes  = stakes,
            blocks   = mg_data["blocks"],
        )

        validator_max_stake: dict[str, float] = {}

        for blk_str, block_weights in weights.items():
            for src_idx_str in block_weights.keys():
                src_idx = int(src_idx_str)
                hk_src = hotkeys[src_idx]
>>>>>>> 3292f7bc

        # choose diagnostics blocks
        diag_blocks = set(random.sample(blocks, min(10, len(blocks))))
        diagnostics_enabled = diagnostics if diagnostics is not None \
                            else getattr(settings, "ENABLE_METAGRAPH_DIAGNOSTICS", False)

        metas: List[Dict[str, Any]] = []
        for block in blocks:
            S = build_S_tensor(stakes[str(block)], n_slots)
            W = build_W_tensor(weights[str(block)], n_slots)

            slot_view = hotkeys_by_blk[block]
            hk = [t[0] for t in slot_view]

            # comparing the fetched dumper data with on-chain data for testing purposes
            if diagnostics_enabled and block in diag_blocks:
                run_block_diagnostics(block, mg_data["netuid"], S, W, hk)

            metas.append({"S": S, "W": W, "hotkeys": hk})

        case = cls(
            metas=metas,
            num_epochs=len(metas),
            requested_validators=requested_validators,
            **kwargs,
        )
        case.hotkey_label_map = mg_data["labels"]
        case.selected_servers = requested_miners or []

        return case, invalid_miners

    @property
    def weights_epochs(self) -> list[torch.Tensor]:
        """
        Return a list of weight matrices (one per epoch) that have been filtered according
        to that epoch's valid (validators) and miner indices. If introduce_shift is enabled,
        then for each epoch (where possible) the row corresponding to shift_validator_id is
        replaced by the corresponding row values from the subsequent epoch, but only for
        miner columns that are common between the two epochs.
        """
        Ws = []
        for i, meta in enumerate(self.metas):
            W_full = meta["W"]
            valid_indices = self.valid_indices_epochs[i]
            miner_indices = self.miner_indices_epochs[i]
            # Filter rows (validators) and columns (miners)
            W_valid = W_full[valid_indices, :][:, miner_indices]
            Ws.append(W_valid)

        if not self.introduce_shift:
            return Ws

        # Apply shifting across epochs.
        for e in range(len(Ws) - 1):
            valid_indices_current = self.valid_indices_epochs[e]
            valid_indices_next = self.valid_indices_epochs[e + 1]

            # Get the hotkeys for current and next epochs
            hotkeys_current = [self.metas[e]["hotkeys"][idx] for idx in valid_indices_current]
            hotkeys_next = [self.metas[e + 1]["hotkeys"][idx] for idx in valid_indices_next]

            if (self.shift_validator_hotkey in hotkeys_current and
                    self.shift_validator_hotkey in hotkeys_next):
                row_current = hotkeys_current.index(self.shift_validator_hotkey)
                row_next = hotkeys_next.index(self.shift_validator_hotkey)

                miner_indices_current = self.miner_indices_epochs[e]
                miner_indices_next = self.miner_indices_epochs[e + 1]

                common_miners = set(miner_indices_current).intersection(miner_indices_next)
                for miner in common_miners:
                    col_current = miner_indices_current.index(miner)
                    col_next = miner_indices_next.index(miner)
                    Ws[e][row_current, col_current] = Ws[e + 1][row_next, col_next]
        return Ws

    @property
    def stakes_epochs(self) -> list[torch.Tensor]:
        """
        Return a list of stakes tensors (one per epoch) filtered to include only the valid
        validators as determined for each epoch.
        """
        Ss = []
        for i, meta in enumerate(self.metas):
            S_full = meta["S"]
            valid_indices = self.valid_indices_epochs[i]
            S_valid = S_full[valid_indices]
            Ss.append(S_valid)
        return Ss

    @property
    def stakes_dataframe(self) -> pd.DataFrame:
        """
        Convert the per-epoch stakes (torch.Tensors) into a DataFrame.
        Each row corresponds to an epoch and each column to a validator hotkey.
        Stakes for each epoch are normalized so that they sum to 1.
        Missing values (when a validator is not present in an epoch) will be NaN.
        """
        stakes_dict_list = []
        for epoch, stakes_tensor in enumerate(self.stakes_epochs):
            validators = self.validators_epochs[epoch]
            stakes_list = stakes_tensor.tolist()
            stakes_dict = {validator: stake for validator, stake in zip(validators, stakes_list)}
            stakes_dict_list.append(stakes_dict)

        df_stakes = pd.DataFrame(stakes_dict_list)
        df_stakes.index.name = "epoch"
        df_stakes = df_stakes.div(df_stakes.sum(axis=1), axis=0)
        return df_stakes


def create_case(case_name: str, **kwargs) -> BaseCase:
    if case_name not in class_registry:
        raise ValueError(f"Case '{case_name}' is not registered.")
    case_class = class_registry[case_name]
    return case_class(**kwargs)


@register_case("Case 1")
@dataclass
class Case1(BaseCase):
    name: str = "Case 1 - kappa moves first"
    validators: list[str] = field(
        default_factory=lambda: [
            "Big vali. (0.8)",
            "Small lazy vali. (0.1)",
            "Small lazier vali. (0.1)",
        ]
    )
    base_validator: str = "Big vali. (0.8)"

    @property
    def _get_base_weights_epochs(self) -> list[torch.Tensor]:
        weights_epochs_case_1 = []
        for epoch in range(self.num_epochs):
            W = torch.zeros(3, 2)
            if epoch == 0:
                # Initially, consensus is achieved by all Validators
                W[:, 0] = 1.0
            elif epoch == 1:
                W[0, 1] = 1.0  # Validator A -> Server 2
                W[1, 0] = 1.0  # Validator B -> Server 1
                W[2, 0] = 1.0  # Validator C -> Server 1
            elif epoch == 2:
                W[0, 1] = 1.0  # Validator A -> Server 2
                W[1, 1] = 1.0  # Validator B -> Server 2
                W[2, 0] = 1.0  # Validator C -> Server 1
            else:
                # Subsequent epochs
                W[:, 1] = 1.0  # All validators -> Server 2
            weights_epochs_case_1.append(W)
        return weights_epochs_case_1


@register_case("Case 2")
@dataclass
class Case2(BaseCase):
    name: str = "Case 2 - kappa moves second"
    validators: list[str] = field(
        default_factory=lambda: [
            "Big vali. (0.8)",
            "Small eager vali. (0.1)",
            "Small lazy vali. (0.1)",
        ]
    )
    base_validator: str = "Small eager vali. (0.1)"

    @property
    def _get_base_weights_epochs(self) -> list[torch.Tensor]:
        weights_epochs_case_2 = []
        for epoch in range(self.num_epochs):
            W = torch.zeros(3, 2)
            if epoch == 0:
                # Initially, consensus is achieved by all Validators
                W[:, 0] = 1.0
            elif epoch == 1:
                W[0, 0] = 1.0  # Validator A -> Server 1
                W[1, 1] = 1.0  # Validator B -> Server 2
                W[2, 0] = 1.0  # Validator C -> Server 1
            elif epoch == 2:
                W[0, 1] = 1.0  # Validator A -> Server 2
                W[1, 1] = 1.0  # Validator B -> Server 2
                W[2, 0] = 1.0  # Validator C -> Server 1
            else:
                # Subsequent epochs
                W[:, 1] = 1.0  # All validators -> Server 2
            weights_epochs_case_2.append(W)
        return weights_epochs_case_2


@register_case("Case 3")
@dataclass
class Case3(BaseCase):
    name: str = "Case 3 - kappa moves third"
    validators: list[str] = field(
        default_factory=lambda: [
            "Big vali. (0.8)",
            "Small eager vali. (0.1)",
            "Small lazy vali. (0.1)",
        ]
    )
    base_validator: str = "Small eager vali. (0.1)"

    @property
    def _get_base_weights_epochs(self) -> list[torch.Tensor]:
        weights_epochs_case_3 = []
        for epoch in range(self.num_epochs):
            W = torch.zeros(3, 2)
            if epoch == 0:
                # Initially, consensus is achieved by all Validators
                W[:, 0] = 1.0
            elif epoch == 1:
                W[0, 0] = 1.0  # Validator A -> Server 1
                W[1, 1] = 1.0  # Validator B -> Server 2
                W[2, 0] = 1.0  # Validator C -> Server 1
            elif epoch == 2:
                W[0, 0] = 1.0  # Validator A -> Server 1
                W[1, 1] = 1.0  # Validator B -> Server 2
                W[2, 1] = 1.0  # Validator C -> Server 2
            else:
                # Subsequent epochs
                W[:, 1] = 1.0  # All validators -> Server 2
            weights_epochs_case_3.append(W)
        return weights_epochs_case_3


@register_case("Case 4")
@dataclass
class Case4(BaseCase):
    name: str = "Case 4 - all validators switch"
    validators: list[str] = field(
        default_factory=lambda: [
            "Big vali. (0.8)",
            "Small vali. (0.1)",
            "Small vali 2. (0.1)",
        ]
    )
    base_validator: str = "Big vali. (0.8)"

    @property
    def _get_base_weights_epochs(self) -> list[torch.Tensor]:
        weights_epochs_case_4 = []
        for epoch in range(self.num_epochs):
            W = torch.zeros(3, 2)
            if epoch == 0:
                # All validators support Server 1
                W[0, 0] = 1.0  # Validator A -> Server 1
                W[1, 0] = 1.0  # Validator B -> Server 1
                W[2, 0] = 1.0  # Validator C -> Server 1
            if epoch >= 1:
                # All validators support Server 2
                W[0, 1] = 1.0  # Validator A -> Server 2
                W[1, 1] = 1.0  # Validator B -> Server 2
                W[2, 1] = 1.0  # Validator C -> Server 2
            weights_epochs_case_4.append(W)
        return weights_epochs_case_4


@register_case("Case 5")
@dataclass
class Case5(BaseCase):
    name: str = "Case 5 - kappa moves second, then third"
    validators: list[str] = field(
        default_factory=lambda: [
            "Big vali. (0.8)",
            "Small eager-eager vali. (0.1)",
            "Small eager-lazy vali. (0.1)",
        ]
    )
    base_validator: str = "Small eager-eager vali. (0.1)"
    reset_bonds: bool = True
    reset_bonds_index: int = 1
    reset_bonds_epoch: int = 20

    @property
    def _get_base_weights_epochs(self) -> list[torch.Tensor]:
        weights_epochs_case_5 = []
        for epoch in range(self.num_epochs):
            W = torch.zeros(3, 2)
            if epoch == 0:
                # Initially, consensus is achieved by all Validators
                W[:, 0] = 1.0
            elif epoch == 1:
                W[0, 0] = 1.0  # Validator A -> Server 1
                W[1, 1] = 1.0  # Validator B -> Server 2
                W[2, 1] = 1.0  # Validator C -> Server 2
            elif epoch == 2:
                W[0, 1] = 1.0  # Validator A -> Server 2
                W[1, 1] = 1.0  # Validator B -> Server 2
                W[2, 1] = 1.0  # Validator C -> Server 2
            elif 3 <= epoch <= 20:
                # Subsequent epochs
                W[:, 1] = 1.0  # All validators -> Server 2
            elif epoch == 21:
                W[0, 1] = 1.0  # Validator A -> Server 2
                W[1, 0] = 1.0  # Validator B -> Server 1
                W[2, 1] = 1.0  # Validator C -> Server 2
            elif epoch == 22:
                W[0, 1] = 1.0  # Validator A -> Server 2
                W[1, 0] = 1.0  # Validator B -> Server 1
                W[2, 0] = 1.0  # Validator C -> Server 1
            else:
                # Subsequent epochs
                W[:, 0] = 1.0  # All validators -> Server 1
            weights_epochs_case_5.append(W)
        return weights_epochs_case_5


@register_case("Case 6")
@dataclass
class Case6(BaseCase):
    name: str = "Case 6 - kappa moves second, then all validators switch"
    validators: list[str] = field(
        default_factory=lambda: [
            "Big vali. (0.8)",
            "Small eager vali. (0.1)",
            "Small lazy vali. (0.1)",
        ]
    )
    base_validator: str = "Small eager vali. (0.1)"
    reset_bonds: bool = True
    reset_bonds_index: int = 0
    reset_bonds_epoch: int = 21

    @property
    def _get_base_weights_epochs(self) -> list[torch.Tensor]:
        weights_epochs_case_6 = []
        for epoch in range(self.num_epochs):
            W = torch.zeros(3, 2)
            if epoch == 0:
                # All validators support Server 1
                W[:, 0] = 1.0
            elif epoch == 1:
                # Validator B switches to Server 2
                W[0, 0] = 1.0  # Validator A -> Server 1
                W[1, 1] = 1.0  # Validator B -> Server 2
                W[2, 0] = 1.0  # Validator C -> Server 1
            elif epoch == 2:
                W[0, 1] = 1.0  # Validator A -> Server 2
                W[1, 1] = 1.0  # Validator B -> Server 2
                W[2, 0] = 1.0  # Validator C -> Server 1
            elif 3 <= epoch <= 20:
                # All validators support Server 2
                W[:, 1] = 1.0
            else:
                # All validators switch back to Server 1
                W[:, 0] = 1.0
            weights_epochs_case_6.append(W)
        return weights_epochs_case_6


@register_case("Case 7")
@dataclass
class Case7(BaseCase):
    name: str = "Case 7 - big vali moves late, then all but one small vali moves late"
    validators: list[str] = field(
        default_factory=lambda: [
            "Big vali. (0.8)",
            "Small eager-lazy vali. (0.1)",
            "Small eager-eager vali. (0.1)",
        ]
    )
    base_validator: str = "Small eager-eager vali. (0.1)"
    reset_bonds: bool = True
    reset_bonds_index: int = 0
    reset_bonds_epoch: int = 21

    @property
    def _get_base_weights_epochs(self) -> list[torch.Tensor]:
        weights_epochs_case_7 = []
        for epoch in range(self.num_epochs):
            W = torch.zeros(3, 2)
            if epoch == 0:
                # Initially, consensus is achieved by all Validators
                W[:, 0] = 1.0
            elif epoch == 1:
                W[0, 0] = 1.0  # Validator A -> Server 1
                W[1, 1] = 1.0  # Validator B -> Server 2
                W[2, 1] = 1.0  # Validator C -> Server 2
            elif epoch == 2:
                W[0, 1] = 1.0  # Validator A -> Server 2
                W[1, 1] = 1.0  # Validator B -> Server 2
                W[2, 1] = 1.0  # Validator C -> Server 2
            elif 3 <= epoch <= 20:
                # Subsequent epochs
                W[:, 1] = 1.0  # All validators -> Server 2
            elif epoch == 21:
                W[0, 1] = 1.0  # Validator A -> Server 1
                W[1, 1] = 1.0  # Validator B -> Server 1
                W[2, 0] = 1.0  # Validator C -> Server 2
            else:
                # Subsequent epochs
                W[:, 0] = 1.0  # All validators -> Server 1
            weights_epochs_case_7.append(W)
        return weights_epochs_case_7


@register_case("Case 8")
@dataclass
class Case8(BaseCase):
    name: str = "Case 8 - big vali moves late, then late"
    validators: list[str] = field(
        default_factory=lambda: [
            "Big dishonest lazy vali. (0.8)",
            "Small eager-eager vali. (0.1)",
            "Small eager-eager vali 2. (0.1)",
        ]
    )
    base_validator: str = "Small eager-eager vali. (0.1)"
    reset_bonds: bool = True
    reset_bonds_index: int = 1
    reset_bonds_epoch: int = 20

    @property
    def _get_base_weights_epochs(self) -> list[torch.Tensor]:
        weights_epochs_case_8 = []
        for epoch in range(self.num_epochs):
            W = torch.zeros(3, 2)
            if epoch == 0:
                W[:, 0] = 1.0
            elif epoch == 1:
                # Validators B and C switch to Server 2
                W[0, 0] = 1.0  # Validator A
                W[1, 1] = 1.0  # Validator B -> Server 2
                W[2, 1] = 1.0  # Validator C -> Server 2
            elif 2 <= epoch <= 20:
                # Validator A copies weights but still supports Server 1 with minimal weight
                W[0, 1] = 1.0  # Validator A
                W[1, 1] = 1.0  # Validator B -> Server 2
                W[2, 1] = 1.0  # Validator C -> Server 2
            elif epoch == 21:
                # Validators B and C switch back to Server 1
                W[0, 1] = 1.0  # Validator A
                W[1, 0] = 1.0  # Validator B -> Server 1
                W[2, 0] = 1.0  # Validator C -> Server 1
            else:
                W[:, 0] = 1.0
            weights_epochs_case_8.append(W)
        return weights_epochs_case_8


@register_case("Case 9")
@dataclass
class Case9(BaseCase):
    name: str = "Case 9 - small validators merged in e5"
    validators: list[str] = field(
        default_factory=lambda: [
            "Big vali. (0.8)",
            "Small vali. (0.1/0.2)",
            "Small vali 2. (0.1/0.0)",
        ]
    )
    base_validator: str = "Big vali. (0.8)"

    @property
    def _get_base_weights_epochs(self) -> list[torch.Tensor]:
        weights_epochs_case_9 = []
        for epoch in range(self.num_epochs):
            W = torch.zeros(3, 2)
            W[:, 1] = 1.0  # All validators -> Server 2
            weights_epochs_case_9.append(W)
        return weights_epochs_case_9

    @property
    def _get_base_stakes_epochs(self) -> list[torch.Tensor]:
        stakes_epochs_case_9 = []
        for epoch in range(self.num_epochs):
            if 0 <= epoch <= 5:
                stakes = torch.tensor([0.8, 0.1, 0.1])
            else:
                stakes = torch.tensor([0.8, 0.2, 0.0])  # Validator C joins Validator B
            stakes_epochs_case_9.append(stakes)
        return stakes_epochs_case_9


@register_case("Case 10")
@dataclass
class Case10(BaseCase):
    name: str = "Case 10 - kappa delayed"
    validators: list[str] = field(
        default_factory=lambda: [
            "Big delayed vali. (0.8)",
            "Small eager vali. (0.1)",
            "Small lazy vali. (0.1)",
        ]
    )
    base_validator: str = "Small eager vali. (0.1)"

    @property
    def _get_base_weights_epochs(self) -> list[torch.Tensor]:
        weights_epochs_case_10 = []
        for epoch in range(self.num_epochs):
            W = torch.zeros(3, 2)
            if epoch == 0:
                # Initially, consensus is achieved by all Validators
                W[:, 0] = 1.0
            elif 1 <= epoch < 10:
                W[0, 0] = 1.0  # Validator A -> Server 1
                W[1, 1] = 1.0  # Validator B -> Server 2
                W[2, 0] = 1.0  # Validator C -> Server 1
            elif epoch == 10:
                W[0, 1] = 1.0  # Validator A -> Server 2
                W[1, 1] = 1.0  # Validator B -> Server 2
                W[2, 0] = 1.0  # Validator C -> Server 1
            else:
                # Subsequent epochs
                W[:, 1] = 1.0  # All validators -> Server 2
            weights_epochs_case_10.append(W)
        return weights_epochs_case_10


@register_case("Case 11")
@dataclass
class Case11(BaseCase):
    name: str = "Case 11 - clipping demo"
    validators: list[str] = field(
        default_factory=lambda: [
            "Big vali. 1 (0.49)",
            "Big vali. 2 (0.49)",
            "Small vali. (0.02)",
        ]
    )
    base_validator: str = "Big vali. 1 (0.49)"
    chart_types: list[str] = field(default_factory=lambda: ["weights", "dividends", "bonds", "normalized_bonds", "incentives"])

    @property
    def _get_base_weights_epochs(self) -> list[torch.Tensor]:
        weights_epochs_case_11 = []
        for epoch in range(self.num_epochs):
            W = torch.zeros(3, 2)
            if epoch < 20:
                # Server 1
                W[0, 0] = 0.3
                W[1, 0] = 0.6
                W[2, 0] = 0.61
                # Server 2
                W[0, 1] = 0.7
                W[1, 1] = 0.4
                W[2, 1] = 0.39
            else:
                # Server 1
                W[0, 0] = 0.3
                W[1, 0] = 0.6
                W[2, 0] = 0.3
                # Server 2
                W[0, 1] = 0.7
                W[1, 1] = 0.4
                W[2, 1] = 0.61
            weights_epochs_case_11.append(W)
        return weights_epochs_case_11

    @property
    def _get_base_stakes_epochs(self) -> list[torch.Tensor]:
        return [torch.tensor([0.49, 0.49, 0.02])] * self.num_epochs


@register_case("Case 12")
@dataclass
class Case12(BaseCase):
    name: str = "Case 12 - all validators switch, but small validator/s support alt miner with minimal weight"
    validators: list[str] = field(
        default_factory=lambda: [
            "Big vali. (0.8)",
            "Small dishonest vali. (0.1)",
            "Small vali. (0.1)",
        ]
    )
    base_validator: str = "Big vali. (0.8)"
    chart_types: list[str] = field(default_factory=lambda: ["weights", "dividends", "bonds", "normalized_bonds", "incentives"])
    reset_bonds: bool = True
    reset_bonds_index: int = 1
    reset_bonds_epoch: int = 20

    @property
    def _get_base_weights_epochs(self) -> list[torch.Tensor]:
        weights_epochs_case_12 = []
        for epoch in range(self.num_epochs):
            W = torch.zeros(3, 2)
            if epoch == 0:
                # All Validators support server 1
                W[0, 0] = 1.0
                W[1, :] = torch.tensor(
                    [0.999, 0.001]
                )  # Small dishonest vali. shifts slightly to Server 2
                W[2, 0] = 1.0
            elif 1 <= epoch <= 20:
                # All Validators support server 2
                W[0, 1] = 1.0
                W[1, :] = torch.tensor(
                    [0.001, 0.999]
                )  # Small dishonest vali. shifts back to Server 2
                W[2, 1] = 1.0
            else:
                # All Validators support server 1
                W[0, 0] = 1.0
                W[1, :] = torch.tensor([0.999, 0.001])
                W[2, 0] = 1.0
            weights_epochs_case_12.append(W)
        return weights_epochs_case_12


@dataclass
@register_case("Case 13")
class Case13(BaseCase):
    name: str = (
        "Case 13 - Big vali supports server 2, small validator/s support server 1"
    )
    validators: list[str] = field(
        default_factory=lambda: [
            "Big vali. (0.8)",
            "Small vali. (0.1)",
            "Small vali 2. (0.1)",
        ]
    )
    base_validator: str = "Big vali. (0.8)"
    reset_bonds: bool = True
    reset_bonds_index: int = 0
    reset_bonds_epoch: int = 20

    @property
    def _get_base_weights_epochs(self) -> list[torch.Tensor]:
        weights_epochs_case_13 = []
        for epoch in range(self.num_epochs):
            W = torch.zeros(3, 2)
            if epoch <= 20:
                W[0, 1] = 1.0  # Big vali. supports Server 2
                W[1, :] = torch.tensor([0.5, 0.5])  # Small vali. supports Server 1
                W[2, 1] = 1.0  # Small vali 2. supports Server 2
            else:
                W[0, 1] = 1.0  # Big vali. continues to support Server 2
                W[1, :] = torch.tensor([0.5, 0.5])  # Small vali. supports Server 1
                W[2, :] = torch.tensor([0.5, 0.5])  # Small vali 2. supports Server 1
            weights_epochs_case_13.append(W)
        return weights_epochs_case_13


@dataclass
@register_case("Case 14")
class Case14(BaseCase):
    name: str = "Case 14 - All validators support Server 1, one of them switches to Server 2 for one epoch"
    validators: list[str] = field(
        default_factory=lambda: ["Vali. 1 (0.33)", "Vali. 2 (0.33)", "Vali. 3 (0.34)"]
    )
    base_validator: str = "Vali. 1 (0.33)"
    reset_bonds: bool = False

    @property
    def _get_base_weights_epochs(self) -> list[torch.Tensor]:
        weights_epochs_case_14 = []
        for epoch in range(self.num_epochs):
            W = torch.zeros(3, 2)
            if epoch >= 0 and epoch < 20:
                # Consensus is achieved by all Validators
                W[:, 0] = 1.0
            elif epoch == 20:
                W[0, 0] = 1.0  # Validator 1 -> Server 1
                W[1, 0] = 1.0  # Validator 2 -> Server 1
                W[2, 1] = 1.0  # Validator 3 -> Server 2
            else:
                W[:, 0] = 1.0  # All validators -> Server 1
            weights_epochs_case_14.append(W)
        return weights_epochs_case_14

    @property
    def _get_base_stakes_epochs(self) -> list[torch.Tensor]:
        return [torch.tensor([0.33, 0.33, 0.34])] * self.num_epochs

@register_case("Case 15")
@dataclass
class Case15(BaseCase):
    name: str = "Case 15 - big vali moves second, stable miner gets 0.25"
    validators: list[str] = field(
        default_factory=lambda: [
            "Big vali. (0.8)",
            "Small eager vali. (0.1)",
            "Small lazy vali. (0.1)",
        ]
    )
    base_validator: str = "Small eager vali. (0.1)"
    servers: list[str] = field(default_factory=lambda: ["Server 1", "Server 2", "Server 3"])
    chart_types: list[str] = field(default_factory=lambda: ["weights_subplots", "dividends", "bonds", "normalized_bonds"])

    @property
    def _get_base_weights_epochs(self) -> list[torch.Tensor]:
        weights_epochs_case_15 = []
        for epoch in range(self.num_epochs):
            W = torch.zeros(3, 3)
            if epoch == 0:
                W[:, :] = torch.tensor([0.75, 0, 0.25])
            elif epoch == 1:
                W[0, :] = torch.tensor([0.75, 0, 0.25])
                W[1, :] = torch.tensor([0, 0.75, 0.25])
                W[2, :] = torch.tensor([0.75, 0, 0.25])
            elif epoch == 2:
                W[0, :] = torch.tensor([0, 0.75, 0.25])
                W[1, :] = torch.tensor([0, 0.75, 0.25])
                W[2, :] = torch.tensor([0.75, 0, 0.25])
            else:
                # Subsequent epochs
                W[:, :] = torch.tensor([0, 0.75, 0.25])
            weights_epochs_case_15.append(W)
        return weights_epochs_case_15

@register_case("Case 16")
@dataclass
class Case16(BaseCase):
    name: str = "Case 16 - big vali moves second, stable miner gets 0.5"
    validators: list[str] = field(
        default_factory=lambda: [
            "Big vali. (0.8)",
            "Small eager vali. (0.1)",
            "Small lazy vali. (0.1)",
        ]
    )
    base_validator: str = "Small eager vali. (0.1)"
    servers: list[str] = field(default_factory=lambda: ["Server 1", "Server 2", "Server 3"])
    chart_types: list[str] = field(default_factory=lambda: ["weights_subplots", "dividends", "bonds", "normalized_bonds"])

    @property
    def _get_base_weights_epochs(self) -> list[torch.Tensor]:
        weights_epochs_case_16 = []
        for epoch in range(self.num_epochs):
            W = torch.zeros(3, 3)
            if epoch == 0:
                W[:, :] = torch.tensor([0.5, 0, 0.5])
            elif epoch == 1:
                W[0, :] = torch.tensor([0.5, 0, 0.5])
                W[1, :] = torch.tensor([0, 0.5, 0.5])
                W[2, :] = torch.tensor([0.5, 0, 0.5])
            elif epoch == 2:
                W[0, :] = torch.tensor([0, 0.5, 0.5])
                W[1, :] = torch.tensor([0, 0.5, 0.5])
                W[2, :] = torch.tensor([0.5, 0, 0.5])
            else:
                # Subsequent epochs
                W[:, :] = torch.tensor([0, 0.5, 0.5])
            weights_epochs_case_16.append(W)
        return weights_epochs_case_16

@register_case("Case 17")
@dataclass
class Case17(BaseCase):
    name: str = "Case 17 - big vali moves second, stable miner gets 0.75"
    validators: list[str] = field(
        default_factory=lambda: [
            "Big vali. (0.8)",
            "Small eager vali. (0.1)",
            "Small lazy vali. (0.1)",
        ]
    )
    base_validator: str = "Small eager vali. (0.1)"
    servers: list[str] = field(default_factory=lambda: ["Server 1", "Server 2", "Server 3"])
    chart_types: list[str] = field(default_factory=lambda: ["weights_subplots", "dividends", "bonds", "normalized_bonds"])

    @property
    def _get_base_weights_epochs(self) -> list[torch.Tensor]:
        weights_epochs_case_17 = []
        for epoch in range(self.num_epochs):
            W = torch.zeros(3, 3)
            if epoch == 0:
                W[:, :] = torch.tensor([0.25, 0, 0.75])
            elif epoch == 1:
                W[0, :] = torch.tensor([0.25, 0, 0.75])
                W[1, :] = torch.tensor([0, 0.25, 0.75])
                W[2, :] = torch.tensor([0.25, 0, 0.75])
            elif epoch == 2:
                W[0, :] = torch.tensor([0, 0.25, 0.75])
                W[1, :] = torch.tensor([0, 0.25, 0.75])
                W[2, :] = torch.tensor([0.25, 0, 0.75])
            else:
                # Subsequent epochs
                W[:, :] = torch.tensor([0, 0.25, 0.75])
            weights_epochs_case_17.append(W)
        return weights_epochs_case_17


@register_case("Case 18")
@dataclass
class Case18(BaseCase):
    name: str = "Case 18 - big vali moves second, stable miner gets 0.9"
    validators: list[str] = field(
        default_factory=lambda: [
            "Big vali. (0.8)",
            "Small eager vali. (0.1)",
            "Small lazy vali. (0.1)",
        ]
    )
    base_validator: str = "Small eager vali. (0.1)"
    servers: list[str] = field(default_factory=lambda: ["Server 1", "Server 2", "Server 3"])
    chart_types: list[str] = field(default_factory=lambda: ["weights_subplots", "dividends", "bonds", "normalized_bonds"])

    @property
    def _get_base_weights_epochs(self) -> list[torch.Tensor]:
        weights_epochs_case_18 = []
        for epoch in range(self.num_epochs):
            W = torch.zeros(3, 3)
            if epoch == 0:
                W[:, :] = torch.tensor([0.1, 0, 0.9])
            elif epoch == 1:
                W[0, :] = torch.tensor([0.1, 0, 0.9])
                W[1, :] = torch.tensor([0, 0.1, 0.9])
                W[2, :] = torch.tensor([0.1, 0, 0.9])
            elif epoch == 2:
                W[0, :] = torch.tensor([0, 0.1, 0.9])
                W[1, :] = torch.tensor([0, 0.1, 0.9])
                W[2, :] = torch.tensor([0.1, 0, 0.9])
            else:
                # Subsequent epochs
                W[:, :] = torch.tensor([0, 0.1, 0.9])
            weights_epochs_case_18.append(W)
        return weights_epochs_case_18


def _get_shared_3server_weights_epochs_low_noise(num_epochs: int, seed: int = 42) -> list[torch.Tensor]:
    """Generate shared proportional weights for 3 servers"""
    weights_epochs = []

    for epoch in range(num_epochs):
        W = torch.zeros(3, 3)

        # Server performance: Server 3 > Server 2 > Server 1 (small differences)
        true_perf = torch.tensor([0.345, 0.35, 0.36])

        gen_0 = torch.Generator().manual_seed(seed + 0 * num_epochs + epoch)
        gen_1 = torch.Generator().manual_seed(seed + 1 * num_epochs + epoch)
        gen_2 = torch.Generator().manual_seed(seed + 2 * num_epochs + epoch)

        W[0, :] = true_perf + torch.normal(0.0, 0.010, (3,), generator=gen_0)
        W[1, :] = true_perf + torch.normal(0.0, 0.015, (3,), generator=gen_1)
        W[2, :] = true_perf + torch.normal(0.0, 0.015, (3,), generator=gen_2)

        # Clamp to [0, 1] and normalize to proportional weights
        W = torch.clamp(W, 0, 1)
        W = (W.T / (W.sum(dim=1) + 1e-6)).T

        weights_epochs.append(W)

    return weights_epochs


@register_case("Case 19")
@dataclass
class Case19(BaseCase):
    name: str = "Case 19 - 3 servers Client-side WTA low noise"
    validators: list[str] = field(
        default_factory=lambda: [
            "Big vali. 1 (low noise)",
            "Big vali. 2 (low noise)",
            "Big vali. 3 (low noise)",
        ]
    )
    base_validator: str = "Big vali. 1 (low noise)"
    servers: list[str] = field(default_factory=lambda: ["Server 1", "Server 2", "Server 3"])
    chart_types: list[str] = field(default_factory=lambda: ["weights_subplots", "dividends", "bonds", "normalized_bonds", "incentives"])

    def get_config_overrides(self) -> dict:
        return {"winner_takes_all": True}

    @property
    def _get_base_weights_epochs(self) -> list[torch.Tensor]:
        shared_weights =  _get_shared_3server_weights_epochs_low_noise(self.num_epochs)
        # Apply client-side winner-takes-all
        wta_weights = []
        for W in shared_weights:
            W_wta = torch.zeros_like(W)
            for i in range(W.shape[0]):  # For each validator
                max_idx = torch.argmax(W[i])
                W_wta[i, max_idx] = 1.0
            wta_weights.append(W_wta)

        return wta_weights

    @property
    def _get_base_stakes_epochs(self) -> list[torch.Tensor]:
        return [torch.tensor([0.34, 0.33, 0.33])] * self.num_epochs


@register_case("Case 20")
@dataclass
class Case20(BaseCase):
    name: str = "Case 20 - 3 servers Server-side WTA  low noise"
    validators: list[str] = field(
        default_factory=lambda: [
            "Big vali. 1 (low noise)",
            "Big vali. 2 (low noise)",
            "Big vali. 3 (low noise)",
        ]
    )
    base_validator: str = "Big vali. 1 (low noise)"
    servers: list[str] = field(default_factory=lambda: ["Server 1", "Server 2", "Server 3"])
    chart_types: list[str] = field(default_factory=lambda: ["weights_subplots", "dividends", "bonds", "normalized_bonds", "incentives"])

    def get_config_overrides(self) -> dict:
        return {"winner_takes_all": True}

    @property
    def _get_base_weights_epochs(self) -> list[torch.Tensor]:
        return _get_shared_3server_weights_epochs_low_noise(self.num_epochs)

    @property
    def _get_base_stakes_epochs(self) -> list[torch.Tensor]:
        return [torch.tensor([0.34, 0.33, 0.33])] * self.num_epochs


# Shared weights generator function
def _get_shared_weights_epochs(num_epochs: int, seed: int = 42) -> list[torch.Tensor]:
    """Generate shared weights for both WTA cases"""
    torch.manual_seed(seed)
    weights_epochs = []

    for epoch in range(num_epochs):
        W = torch.zeros(3, 2)

        # Server 1 is slightly better than Server 2
        # Big vali 1 (low noise) - can distinguish better
        gen_0 = torch.Generator().manual_seed(seed + 0 * num_epochs + epoch)
        gen_1 = torch.Generator().manual_seed(seed + 1 * num_epochs + epoch)
        gen_2 = torch.Generator().manual_seed(seed + 2 * num_epochs + epoch)
        gen_3 = torch.Generator().manual_seed(seed + 3 * num_epochs + epoch)
        gen_4 = torch.Generator().manual_seed(seed + 4 * num_epochs + epoch)
        gen_5 = torch.Generator().manual_seed(seed + 5 * num_epochs + epoch)

        true_perf_1, true_perf_2 = 0.6, 0.55
        W[0, 0] = true_perf_1 + torch.normal(0.0, 0.05, (1,), generator=gen_0).item()  # Low noise
        W[0, 1] = true_perf_2 + torch.normal(0.0, 0.05, (1,), generator=gen_1).item()

        # Big vali 2 (high noise) - harder to distinguish
        W[1, 0] = true_perf_1 + torch.normal(0.0, 0.15, (1,), generator=gen_2).item()  # High noise
        W[1, 1] = true_perf_2 + torch.normal(0.0, 0.15, (1,), generator=gen_3).item()

        # Small vali (high noise)
        W[2, 0] = true_perf_1 + torch.normal(0.0, 0.15, (1,), generator=gen_4).item()  # High noise
        W[2, 1] = true_perf_2 + torch.normal(0.0, 0.15, (1,), generator=gen_5).item()

        # Clamp to [0, 1] and normalize
        W = torch.clamp(W, 0, 1)
        W = (W.T / (W.sum(dim=1) + 1e-6)).T

        weights_epochs.append(W)

    return weights_epochs


@register_case("Case 21")
@dataclass
class Case21(BaseCase):
    name: str = "Case 21 - 2 servers Client-side WTA high noise"
    validators: list[str] = field(
        default_factory=lambda: [
            "Big vali. 1 (low noise)",
            "Big vali. 2 (high noise)",
            "Small vali. (high noise)",
        ]
    )
    base_validator: str = "Big vali. 1 (low noise)"
    chart_types: list[str] = field(default_factory=lambda: ["weights", "dividends", "bonds", "normalized_bonds", "incentives"])

    @property
    def _get_base_weights_epochs(self) -> list[torch.Tensor]:
        shared_weights = _get_shared_weights_epochs(self.num_epochs)

        # Apply client-side winner-takes-all
        wta_weights = []
        for W in shared_weights:
            W_wta = torch.zeros_like(W)
            for i in range(W.shape[0]):  # For each validator
                max_idx = torch.argmax(W[i])
                W_wta[i, max_idx] = 1.0
            wta_weights.append(W_wta)

        return wta_weights

    @property
    def _get_base_stakes_epochs(self) -> list[torch.Tensor]:
        return [torch.tensor([0.49, 0.49, 0.02])] * self.num_epochs


@register_case("Case 22")
@dataclass
class Case22(BaseCase):
    name: str = "Case 22 - 2 servers Server-side WTA high noise"
    validators: list[str] = field(
        default_factory=lambda: [
            "Big vali. 1 (low noise)",
            "Big vali. 2 (high noise)",
            "Small vali. (high noise)",
        ]
    )
    base_validator: str = "Big vali. 1 (low noise)"
    chart_types: list[str] = field(default_factory=lambda: ["weights", "dividends", "bonds", "normalized_bonds", "incentives"])

    @property
    def _get_base_weights_epochs(self) -> list[torch.Tensor]:
        # Use raw proportional weights - Yuma will apply WTA
        return _get_shared_weights_epochs(self.num_epochs)

    @property
    def _get_base_stakes_epochs(self) -> list[torch.Tensor]:
        return [torch.tensor([0.49, 0.49, 0.02])] * self.num_epochs

    def get_config_overrides(self) -> dict[str, Any]:
        return {
            "winner_takes_all": True,
        }


def _get_shared_3server_weights_epochs(num_epochs: int, seed: int = 42) -> list[torch.Tensor]:
    """Generate shared proportional weights for 3 servers"""
    weights_epochs = []

    for epoch in range(num_epochs):
        W = torch.zeros(3, 3)

        # Server performance: Server 3 > Server 2 > Server 1 (small differences)
        true_perf = torch.tensor([0.30, 0.35, 0.40])

        gen_0 = torch.Generator().manual_seed(seed + 0 * num_epochs + epoch)
        gen_1 = torch.Generator().manual_seed(seed + 1 * num_epochs + epoch)
        gen_2 = torch.Generator().manual_seed(seed + 2 * num_epochs + epoch)

        W[0, :] = true_perf + torch.normal(0.0, 0.05, (3,), generator=gen_0)
        W[1, :] = true_perf + torch.normal(0.0, 0.10, (3,), generator=gen_1)
        W[2, :] = true_perf + torch.normal(0.0, 0.10, (3,), generator=gen_2)

        # Clamp to [0, 1] and normalize to proportional weights
        W = torch.clamp(W, 0, 1)
        W = (W.T / (W.sum(dim=1) + 1e-6)).T

        weights_epochs.append(W)

    return weights_epochs


@register_case("Case 23")
@dataclass
class Case23(BaseCase):
    name: str = "Case 23 - 3 servers Client-side WTA high noise"
    validators: list[str] = field(
        default_factory=lambda: [
            "Big vali. 1 (low noise)",
            "Big vali. 2 (high noise)",
            "Big vali. 3 (high noise)",
        ]
    )
    base_validator: str = "Big vali. 1 (low noise)"
    servers: list[str] = field(default_factory=lambda: ["Server 1", "Server 2", "Server 3"])
    chart_types: list[str] = field(default_factory=lambda: ["weights_subplots", "dividends", "bonds", "normalized_bonds", "incentives"])

    def get_config_overrides(self) -> dict:
        return {"winner_takes_all": True}

    @property
    def _get_base_weights_epochs(self) -> list[torch.Tensor]:
        shared_weights =  _get_shared_3server_weights_epochs(self.num_epochs)
        # Apply client-side winner-takes-all
        wta_weights = []
        for W in shared_weights:
            W_wta = torch.zeros_like(W)
            for i in range(W.shape[0]):  # For each validator
                max_idx = torch.argmax(W[i])
                W_wta[i, max_idx] = 1.0
            wta_weights.append(W_wta)

        return wta_weights

    @property
    def _get_base_stakes_epochs(self) -> list[torch.Tensor]:
        return [torch.tensor([0.34, 0.33, 0.33])] * self.num_epochs


@register_case("Case 24")
@dataclass
class Case24(BaseCase):
    name: str = "Case 24 - 3 servers Server-side WTA high noise"
    validators: list[str] = field(
        default_factory=lambda: [
            "Big vali. 1 (low noise)",
            "Big vali. 2 (high noise)",
            "Big vali. 3 (high noise)",
        ]
    )
    base_validator: str = "Big vali. 1 (low noise)"
    servers: list[str] = field(default_factory=lambda: ["Server 1", "Server 2", "Server 3"])
    chart_types: list[str] = field(default_factory=lambda: ["weights_subplots", "dividends", "bonds", "normalized_bonds", "incentives"])

    def get_config_overrides(self) -> dict:
        return {"winner_takes_all": True}

    @property
    def _get_base_weights_epochs(self) -> list[torch.Tensor]:
        return _get_shared_3server_weights_epochs(self.num_epochs)

    @property
    def _get_base_stakes_epochs(self) -> list[torch.Tensor]:
        return [torch.tensor([0.34, 0.33, 0.33])] * self.num_epochs

cases = [cls() for case_name, cls in class_registry.items()]

def get_synthetic_cases(use_full_matrices: bool = False, reset_bonds: bool = False) -> list[BaseCase]:
    """
    Creates all synthetic cases.

    Parameters:
      use_full_matrices (bool): If True, uses full matrices as defined in the BaseCase (as implemented in real Rust Yuma).
      reset_bonds (bool): If False, forces reset_bonds to be off for every case,
                                 even if a case explicitly sets it to True.
                                 If True, only cases that specify reset_bonds=True will have it enabled.
    """
    cases = []
    for cls in class_registry.values():
        instance = cls(use_full_matrices=use_full_matrices)
        if not reset_bonds:
            instance.reset_bonds = False
        cases.append(instance)
    return cases<|MERGE_RESOLUTION|>--- conflicted
+++ resolved
@@ -175,11 +175,9 @@
     @classmethod
     def from_mg_dumper_data(
         cls,
-<<<<<<< HEAD
         mg_data: Dict[str, Any],
         requested_miners: Optional[List[str]] = None,
-        *,
-        diagnostics: bool | None = None,
+        **kwargs,
     ) -> Tuple["MetagraphCase", List[str], List[str]]:
 
         blocks          = mg_data["blocks"]
@@ -196,39 +194,10 @@
             all_hks = set().union(*(set(h) for h in hotkeys_by_blk.values()))
             invalid_miners   = [hk for hk in requested_miners if hk not in all_hks]
             requested_miners = [hk for hk in requested_miners if hk in all_hks]
-=======
-        mg_data: dict[str, Any],
-        requested_miners: Optional[list[str]] = None,
-        **kwargs,
-    ) -> tuple["MetagraphCase", list[str], list[str]]:
-        uids = mg_data["uids"]
-        hotkeys = mg_data["hotkeys"]
-        weights = mg_data["weights"]
-        stakes = mg_data["stakes"]
-        weights = {
-            blk: filter_duplicate_validators(blk_weights, uids, stakes[blk], hotkeys)
-            for blk, blk_weights in weights.items()
-        }
-
-        epoch_hks = epoch_hotkeys_by_uid(
-            hotkeys = hotkeys,
-            uids     = uids,
-            stakes  = stakes,
-            blocks   = mg_data["blocks"],
-        )
-
-        validator_max_stake: dict[str, float] = {}
-
-        for blk_str, block_weights in weights.items():
-            for src_idx_str in block_weights.keys():
-                src_idx = int(src_idx_str)
-                hk_src = hotkeys[src_idx]
->>>>>>> 3292f7bc
 
         # choose diagnostics blocks
         diag_blocks = set(random.sample(blocks, min(10, len(blocks))))
-        diagnostics_enabled = diagnostics if diagnostics is not None \
-                            else getattr(settings, "ENABLE_METAGRAPH_DIAGNOSTICS", False)
+        diagnostics_enabled = getattr(settings, "ENABLE_METAGRAPH_DIAGNOSTICS", False)
 
         metas: List[Dict[str, Any]] = []
         for block in blocks:
