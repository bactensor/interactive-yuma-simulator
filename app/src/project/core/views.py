import json
import logging
import re
import traceback
from dataclasses import asdict
from datetime import datetime, timedelta
from functools import lru_cache
from django.http import HttpResponseBadRequest
from django.conf import settings


import pandas as pd
from django.http import HttpResponse, HttpResponseServerError, JsonResponse
from django.shortcuts import render
from django.views.decorators.cache import cache_control
from requests.exceptions import HTTPError, Timeout
from project.yuma_simulation._internal.cases import get_synthetic_cases, MetagraphCase
from project.yuma_simulation._internal.yumas import SimulationHyperparameters, YumaParams, YumaSimulationNames
from project.yuma_simulation.v1 import api as yuma_api
from project.yuma_simulation.v1.api import generate_chart_table, generate_metagraph_based_chart_table

from .forms import SelectionForm, SimulationHyperparametersForm, YumaParamsForm
from .utils import ONE_MILLION, UINT16_MAX, fetch_metagraph_data, normalize

logger = logging.getLogger(__name__)


def simulation_view(request):
    selection_form = SelectionForm(request.GET or None)
    hyper_form = SimulationHyperparametersForm(request.GET or None)
    yuma_form = YumaParamsForm(request.GET or None, selected_yuma=request.GET.get('selected_yumas'),)

    context = {
        "selection_form": selection_form,
        "hyper_form": hyper_form,
        "yuma_form": yuma_form,
        "valid_forms": False,
        "cases_json": "[]",
        "yumas_json": "{}",
    }

    if request.GET.get("use_metagraph"):
        selection_form.fields["selected_cases"].required = False

    if selection_form.is_valid() and hyper_form.is_valid() and yuma_form.is_valid():
        cleaned = selection_form.cleaned_data

        if selection_form.is_valid():
            context["valid_forms"] = True

            selected_case_names = cleaned.get("selected_cases", [])
            context["cases_json"] = json.dumps(selected_case_names)

            yumas_dict = asdict(YumaSimulationNames())
            yuma_key = cleaned["selected_yumas"]
            yuma_data = yuma_form.cleaned_data

            if yuma_key == "YUMA3" and yuma_data["liquid_alpha"]:
                yuma_key += "_LIQUID"

            chosen_yuma = yumas_dict[yuma_key]
            hyper_data = hyper_form.cleaned_data

            sim_params = {
                "kappa": hyper_data["kappa"],
                "bond_penalty": hyper_data["bond_penalty"],
                "reset_bonds": hyper_data["reset_bonds"],
                "liquid_alpha_consensus_mode": hyper_data["liquid_alpha_consensus_mode"],
                "alpha_tao_ratio": hyper_data["alpha_tao_ratio"],
            }
            yuma_params = {
                "bond_moving_avg": yuma_data["bond_moving_avg"],
                "liquid_alpha": yuma_data["liquid_alpha"],
                "alpha_high": yuma_data["alpha_high"],
                "alpha_low": yuma_data["alpha_low"],
                "decay_rate": yuma_data["decay_rate"],
                "capacity_alpha": yuma_data["capacity_alpha"],
                "alpha_sigmoid_steepness": yuma_data["alpha_sigmoid_steepness"],
            }

            effective_weights = selection_form.cleaned_data.get("liquid_alpha_effective_weights", False)
            if yuma_key.startswith("YUMA3"):
                yuma_params["liquid_alpha_effective_weights"] = effective_weights

            context["yumas_json"] = json.dumps(
                {
                    "selected_yuma_key": yuma_key,
                    "chosen_yuma": chosen_yuma,
                    "shifted_validator_hotkey": cleaned["shifted_validator_hotkey"],
                    "sim_params": sim_params,
                    "yuma_params": yuma_params,
                }
            )
            context["cache_key"] = settings.CACHE_KEY
            context["jsCharts"] = request.GET.get('jsCharts', 'off')

    return render(request, "simulator.html", context)


@cache_control(public=True, max_age=604800, s_maxage=604800)
def simulate_single_case_view(request):
    """
    Returns HTML snippet for a single case simulation.
    Expects query parameters for case_name, sim_params, yuma_params, etc.
    """
    case_name = request.GET.get("case_name")
    if not case_name:
        return HttpResponse("Missing 'case_name' parameter.", status=400)

    try:
        raw_kappa = float(request.GET.get("kappa", 32767))
        raw_bond_penalty = float(request.GET.get("bond_penalty", 65535))
        reset_bonds = request.GET.get("reset_bonds", "False") == "true"
        liquid_alpha_consensus_mode = request.GET.get("liquid_alpha_consensus_mode", "CURRENT")
        liquid_alpha = request.GET.get("liquid_alpha", "False") == "true"
        effective_weights = request.GET.get("liquid_alpha_effective_weights", "False") == "true"

        chosen_yuma = request.GET.get("chosen_yuma", "YUMA")

        raw_bond_moving_avg = float(request.GET.get("bond_moving_avg", 900_000))
        alpha_high = float(request.GET.get("alpha_high", 0.3))
        alpha_low = float(request.GET.get("alpha_low", 0.1))
        decay_rate = float(request.GET.get("decay_rate", 0.1))
        capacity_alpha = float(request.GET.get("capacity_alpha", 0.1))
        alpha_sigmoid_steepness = float(request.GET.get("alpha_sigmoid_steepness", 10.0))
        js_charts = request.GET.get('jsCharts', '') == 'on'

    except ValueError as e:
        return HttpResponse(f"Invalid parameter: {str(e)}", status=400)

    sim_params = SimulationHyperparameters(
        kappa=normalize(raw_kappa, UINT16_MAX),
        bond_penalty=normalize(raw_bond_penalty, UINT16_MAX),
        liquid_alpha_consensus_mode=liquid_alpha_consensus_mode,
    )

    yuma_kwargs = {
        "bond_moving_avg":             normalize(raw_bond_moving_avg, ONE_MILLION),
        "liquid_alpha":                liquid_alpha,
        "alpha_high":                  alpha_high,
        "alpha_low":                   alpha_low,
        "decay_rate":                  decay_rate,
        "capacity_alpha":              capacity_alpha,
        "alpha_sigmoid_steepness":     alpha_sigmoid_steepness,
    }
    if chosen_yuma.startswith("YUMA3"):
        yuma_kwargs["liquid_alpha_effective_weights"] = effective_weights

    yuma_params = YumaParams(**yuma_kwargs)

    package_cases = get_synthetic_cases(use_full_matrices=True, reset_bonds=reset_bonds)
    chosen_case = next((c for c in package_cases if c.name == case_name), None)
    if not chosen_case:
        return HttpResponse(f"Case '{case_name}' not found.", status=404)

    try:
        selected_yumas = [(chosen_yuma, yuma_params)]
        partial_html = generate_chart_table(
            cases=[chosen_case],
            yuma_versions=selected_yumas,
            yuma_hyperparameters=sim_params,
<<<<<<< HEAD
            engine='plotly' if js_charts else 'matplotlib',
=======
>>>>>>> ca4557b8
        )
    except Exception as e:
        traceback.print_exc()
        logger.exception("Error generating chart for case %r", case_name)
        return HttpResponse(f"Error generating chart: {e}", status=500)

    return HttpResponse(partial_html.data if partial_html else "No data", status=200)


@cache_control(public=True, max_age=604800, s_maxage=604800)
def metagraph_simulation_view(request):
    try:
        raw_kappa = float(request.GET.get("kappa", 32767))
        raw_bond_penalty = float(request.GET.get("bond_penalty", 65535))
        lam = request.GET.get("liquid_alpha_consensus_mode", "CURRENT")
        liq_alpha = request.GET.get("liquid_alpha", "False") == "true"
        chosen_yuma = request.GET.get("selected_yumas", "YUMA")
        effective_weights = request.GET.get("liquid_alpha_effective_weights", "False") == "true"


        raw_bma = float(request.GET.get("bond_moving_avg", 900_000))
        alpha_high = float(request.GET.get("alpha_high", 0.3))
        alpha_low = float(request.GET.get("alpha_low", 0.1))
        decay_rate = float(request.GET.get("decay_rate", 0.1))
        cap_alpha = float(request.GET.get("capacity_alpha", 0.1))
        steepness = float(request.GET.get("alpha_sigmoid_steepness", 10.0))

        raw_start = request.GET.get("start_date")
        raw_end   = request.GET.get("end_date")
        js_charts = request.GET.get('jsCharts', '') == 'on'
        shifted_validator_hotkey = request.GET.get('shifted_validator_hotkey', '')

        try:
            start_date = datetime.fromisoformat(raw_start) if raw_start else None
            end_date   = datetime.fromisoformat(raw_end)   if raw_end   else None
        except ValueError:
            return HttpResponseBadRequest("Dates must be in YYYY-MM-DD format.")
        netuid = int(request.GET.get("netuid", 0))
        requested_miners = [m.strip()
                    for m in request.GET.getlist("miners_hotkeys")
                    if m.strip()]

        raw_alpha_tao = float(request.GET.get("alpha_tao_ratio", 0.1))
    except ValueError as e:
        return HttpResponse(f"Invalid parameter: {e}", status=400)

    sim_params = SimulationHyperparameters(
        kappa=normalize(raw_kappa, UINT16_MAX),
        bond_penalty=normalize(raw_bond_penalty, UINT16_MAX),
        liquid_alpha_consensus_mode=lam,
        alpha_tao_ratio=raw_alpha_tao,
    )

    mg_yuma_kwargs = {
        "bond_moving_avg":             normalize(raw_bma, ONE_MILLION),
        "liquid_alpha":                liq_alpha,
        "alpha_high":                  alpha_high,
        "alpha_low":                   alpha_low,
        "decay_rate":                  decay_rate,
        "capacity_alpha":              cap_alpha,
        "alpha_sigmoid_steepness":     steepness,
    }

    if chosen_yuma.startswith("YUMA3"):
        mg_yuma_kwargs["liquid_alpha_effective_weights"] = effective_weights

    yuma_params = YumaParams(**mg_yuma_kwargs)

    epochs_padding = int(settings.EPOCHS_PADDING)
    start_date = start_date - timedelta(seconds=360 * 12 * epochs_padding)
    try:
        mg_data = fetch_metagraph_data(
            start_date=start_date,
            end_date=end_date,
            netuid=netuid,
        )
    except Timeout:
        return HttpResponseServerError(
            "The service timed out."
            "Try requesting fewer epochs."
        )
    except HTTPError as e:
        if e.response is not None and e.response.status_code == 404:
            return HttpResponse(f"No metagraph data for timespan {start_date}–{end_date}", status=404)
        if e.response is not None and e.response.status_code >= 500:
            html = """
            <div class="alert alert-danger">
              <strong>Internal Server Error</strong>
              <ul class="mb-0">
                <li>Make sure you’re querying historical metagraph data no older than 35 days ago.</li>
              </ul>
            </div>
            """
            return HttpResponse(html, status=500)
        return HttpResponse(f"Error fetching metagraph data: {e}", status=400)
    except Exception as e:
        return HttpResponse(f"Error fetching metagraph data: {e}", status=400)

    case_config = {}
    if shifted_validator_hotkey:
        case_config.update({
            'introduce_shift': True,
            'shift_validator_hotkey': shifted_validator_hotkey,
        })
    try:
        case, invalid_miners = MetagraphCase.from_mg_dumper_data(
            mg_data=mg_data,
            requested_miners=requested_miners,
            **case_config,
            )
    except ValueError as e:
        return HttpResponse(str(e), status=400)

    selection_form = SelectionForm(request.GET or None)
    for hotkey in invalid_miners:
        selection_form.add_error(
            "miners_hotkeys",
            f"Invalid miner hotkey: {hotkey}"
        )

    selected_chart_yumas = [(asdict(YumaSimulationNames())[chosen_yuma], yuma_params)]
    all_yumas = list(asdict(YumaSimulationNames()).values())
    summary_versions = [
        (display_name, yuma_params)
        for display_name in all_yumas
        if display_name not in ("Yuma 1", "Yuma 3 (Rhef+relative bonds)")
    ]

    partial_html = generate_metagraph_based_chart_table(
        chart_versions=selected_chart_yumas,
        summary_versions=summary_versions,
        normal_case=case,
        yuma_hyperparameters=sim_params,
        epochs_padding=epochs_padding,
        engine='plotly' if js_charts else 'matplotlib',
    )

    return JsonResponse(
        {
            "html": partial_html.data or "No data",
            "errors": selection_form.errors,
        },
        status=200
    )

def bootstrap_generate_ipynb_table(
    table_data: dict[str, list[str]],
    summary_table: pd.DataFrame | None,
    case_row_ranges: list[tuple[int, int, int]],
) -> str:
    if summary_table is None:
        summary_table = pd.DataFrame(table_data)

    cols = list(summary_table.columns)
    rows_html: list[str] = []

    def parse_img_src(html_str: str) -> str:
        m = re.search(r'src="([^"]+)"', html_str)
        return m.group(1) if m else ""

    for i in range(len(summary_table)):
        # find a matching (start,end,c_idx) where c_idx is in-bounds
        match = next(
            ((start, end, c_idx) for start, end, c_idx in case_row_ranges
             if start <= i <= end and 0 <= c_idx < len(cols)),
            None
        )
        if match:
            _, _, c_idx = match
        else:
            # fallback to the first column
            c_idx = 0

        case_name = cols[c_idx]
        raw_html = summary_table.iat[i, c_idx]
        img_src = parse_img_src(raw_html)

        if img_src:
            rows_html.append(f'''
              <div class="mb-4 text-center">
                <img src="{img_src}"
                     class="img-fluid w-100"
                     alt="Chart for {case_name}">
              </div>
            ''')
        else:
            rows_html.append(f'''
              <div class="mb-4 text-center">
                {raw_html}
              </div>
            ''')

    return f'''
    <div class="container-fluid px-3">
      {''.join(rows_html)}
    </div>
    '''


yuma_api._generate_ipynb_table = bootstrap_generate_ipynb_table<|MERGE_RESOLUTION|>--- conflicted
+++ resolved
@@ -159,10 +159,7 @@
             cases=[chosen_case],
             yuma_versions=selected_yumas,
             yuma_hyperparameters=sim_params,
-<<<<<<< HEAD
             engine='plotly' if js_charts else 'matplotlib',
-=======
->>>>>>> ca4557b8
         )
     except Exception as e:
         traceback.print_exc()
